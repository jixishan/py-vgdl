'''
Video game description language -- parser, framework and core game classes.

@author: Tom Schaul
'''

import pygame
import random
from .tools import Node, indentTreeParser, PrettyDict
from collections import defaultdict, UserDict
from .tools import roundedPoints
import math
import numpy as np
import os
import sys
import copy
import logging
from typing import NewType, Optional, Union, Dict, List, Tuple

VGDL_GLOBAL_IMG_LIB: Dict[str, str] = {}

class SpriteRegistry:
    """
    A registry that knows of all types of sprites from a game description,
    and all the sprite instances during the life of a game.

    TODO: may need to split this into separate class and instance registries.
    """
    def __init__(self):
        # Sprite classes, a class is identified by its key
        self.classes: Dict[str, type] = {}
        self.class_args: Dict[str, List] = {}
        self.stypes: Dict[str, List] = {}
        self.sprite_keys: List[str] = []

        # Sprite instances, each has a unique id
        # Sprites are grouped by their primary stype, but they can have more
        self._sprites_by_key = defaultdict(list)
        self._sprite_by_id = {}

    def reset(self):
        self._sprites_by_key.clear()
        self._sprite_by_id.clear()

    def register_sprite_class(self, key, cls, args, stypes):
        assert not key in self.sprite_keys, 'Sprite key already registered'
        self.classes[key] = cls
        self.class_args[key] = args
        self.stypes[key] = stypes
        self.sprite_keys.append(key)

    def get_sprite_defs(self):
        for key in self.sprite_keys:
            yield key, self.get_sprite_def(key)

    def get_sprite_def(self, key):
        return self.classes[key], self.class_args[key], self.stypes[key]

    def generate_id_number(self, key):
        count = len(self._sprites_by_key[key])
        return count + 1

    def generate_id(self, key):
        n = self.generate_id_number(key)
        return '{}.{}'.format(key, n)

    def create_sprite(self, key, id=None, **kwargs):
        # TODO fix rng
        sclass, args, stypes = self.get_sprite_def(key)
        id = id or self.generate_id(key)

        sprite = sclass(key=key, id=id, **{**args, **kwargs})
        sprite.stypes = stypes

        self._sprites_by_key[key].append(sprite)
        self._sprite_by_id[id] = sprite

        return sprite

    def kill_sprite(self, sprite: 'VGDLSprite'):
        """ Kills a sprite while keeping track of it """
        assert sprite is self._sprite_by_id[sprite.id], \
            'Unknown sprite %s' % sprite
        sprite.alive = False

    def destroy_sprite(self, sprite):
        """
        Destroys sprite based on id, erase all traces.
        Potentially useful when replacing a sprite
        """
        if sprite.id in self._sprite_by_id:
            del self._sprite_by_id[sprite.id]
            self._sprites_by_key[sprite.key] = [s for s in self._sprites_by_key[sprite.key] if not s.id == sprite.id]
            return True
        return False

    def groups(self, include_dead=False) -> Dict[str, List['VGDLSprite']]:
        assert isinstance(include_dead, bool), 'include_dead must be bool'
        if include_dead:
            return self._sprites_by_key
        else:
            return { k: [sprite for sprite in sprites if sprite.alive] \
                     for k, sprites in self._sprites_by_key.items()}

    def group(self, key, include_dead=False) -> List['VGDLSprite']:
        if include_dead:
            return self._sprites_by_key[key]
        else:
            return [ sprite for sprite in self._sprites_by_key[key] if sprite.alive ]

    def with_stype(self, stype):
        if stype in self.groups():
            return self.group(stype)
        else:
            return [s for sprites in self.groups().values() for s in sprites if stype in s.stypes]

    def get_state(self) -> dict:
        def _sprite_state(sprite):
            return dict(
                id=sprite.id,
                state=sprite.getGameState()
            )

        sprite_states = {}
        for sprite_type, sprites in self._sprites_by_key.items():
            sprite_states[sprite_type] = [_sprite_state(sprite) for sprite in sprites]

        return sprite_states

    def set_state(self, state: dict):
        """
        - Overwrite the state of matching sprites (id-wise)
        - Remove sprites that are not in the new state
        - Add sprites that are in the new state

        Overwriting really is an unnecessary optimisation. All it gives us is
        last references to objects that do not get added, such as the avatar.
        """
        assert set(self.sprite_keys) == set(state.keys()), \
            'Known sprite keys should match'

        other_ids = set([sprite['id'] for sprites in state.values() for sprite in sprites])
        known_ids = set(self._sprite_by_id.keys())
        deleted_ids = known_ids.difference(other_ids)
        added_ids = other_ids.difference(known_ids)

        if len(deleted_ids) > 0:
            print('To be deleted')
            print(deleted_ids)
            for key in self.sprite_keys:
                self._sprites_by_key[key] = [sprite for sprite in self._sprites_by_key[key] \
                                             if not sprite.id in deleted_ids]

        if len(added_ids) > 0:
            print('To be added')
            print(added_ids)

        for key, sprite_states in state.items():
            for sprite_state in sprite_states:
                id = sprite_state['id']
                if id in self._sprite_by_id:
                    self._sprite_by_id[id].setGameState(sprite_state['state'])
                else:
                    # Including pos here because I don't like allowing position-less sprites
                    sprite = self.create_sprite(key, id, pos=sprite_state['state']['pos'])
                    sprite.setGameState(sprite_state['state'])



# Currently an action is a pygame.key press, an index into pygame.key.get_pressed()
# This may not fly anymore with actions that require multiple simultaneous key presses
# Action = NewType('Action', int)
Color = NewType('Color', Tuple[int, int, int])
Direction = NewType('Direction', Tuple[int, int])

class SpriteState(PrettyDict, UserDict):
    pass

class GameState(UserDict):
    @property
    def avatar_state(self):
        return self.data['sprites']['avatar'][0]

    def ended(self):
        return self.data['ended']

    def __eq__(self, other):
        """ Game state equality, should ignore time etc """
        return self.data['sprites'] == other.data['sprites']

    def __hash__(self):
        """ Game state equality is based on sprite state """
        from .tools import freeze_dict
        return hash(freeze_dict(self.data['sprites']))

    def __lt__(self, other):
        # return self.data['time'] < other.data['time']
        return self.avatar_state['state']['pos'] < other.avatar_state['state']['pos']

    def __repr__(self):
        """ Assume single-avatar """
        avatar_state = self.avatar_state['state']
        return ('GameState(time={time}, score={score}, ended={ended}, '
               'avatar=(pos={pos}, alive={alive}))').format(**self.data, **avatar_state)


class Action:
    """
    Actions are based on pygame keys, even though we do not actually
    use those keys. They're a handy leftover to vectorise actions
    and make thinking with them and programming game dynamics easier.
    """
    def __init__(self, *args):
        self.keys = tuple(sorted(args))

<<<<<<< HEAD
    def as_acceleration(self):
=======
    def as_force(self):
>>>>>>> b2bca418
        """
        Directional keys are used to encode directions.
        Opposite directions cancel eachother out.
        """
        from pygame.locals import K_LEFT, K_RIGHT, K_UP, K_DOWN
        return ( -1 * (K_LEFT in self.keys) + 1 * (K_RIGHT in self.keys),
                 -1 * (K_UP in self.keys) + 1 * (K_DOWN in self.keys) )


    def __repr__(self):
        import pygame.key
        _key_name = lambda k: pygame.key.name(k) if pygame.key.name(k) != 'unknown key' else k
<<<<<<< HEAD
        return 'Action({})'.format(','.join(_key_name(k) for k in self.keys))
=======
        key_rep = ','.join(_key_name(k) for k in self.keys)
        return 'Action({})'.format(key_rep or 'noop')
>>>>>>> b2bca418

    def __eq__(self, other):
        return self.keys == other.keys


class BasicGame:
    """
    Heavily integrated with pygame for both game mechanics
    and visualisation both.

    This regroups all the components of a game's dynamics, after parsing.
    """
    MAX_SPRITES = 10000

    title = None
    seed = 123
    block_size = 10
    render_sprites = True

    notable_resources: List[str] = []

    def __init__(self, sprite_registry, **kwargs):
        from .ontology import Immovable, DARKGRAY, MovingAvatar, GOLD
        for name, value in kwargs.items():
            if name in ['notable_resources', 'notable_sprites']:
                logging.warning('DEPRECATED BasicGame arg will be ignored: %s=%s', name, value)
            if hasattr(self, name):
                self.__dict__[name] = value
            else:
                print("WARNING: undefined parameter '%s' for game! "%(name))

        self.sprite_registry = sprite_registry

        # z-level of sprite types (in case of overlap), populated by parser
        self.sprite_order = []
        # which sprite types (abstract or not) are singletons? By parser
        self.singletons = []
        # used for erasing dead sprites
        self.kill_list = []
        # collision effects (ordered by execution order)
        self.collision_eff = []
        # for reading levels
        self.char_mapping = {}
        # termination criteria
        self.terminations = [Termination()]
        # resource properties, used to draw resource bar on the avatar sprite
        self.resources_limits = defaultdict(lambda: 2)
        self.resources_colors = defaultdict(lambda: GOLD)

        self.random_generator = random.Random(self.seed)
        self.is_stochastic = False
        self.reset()


    def __repr__(self):
        if not self.title is None:
            return '{} `{}`'.format(self.__class__.__name__, self.title)
        else:
            return '{}'.format(self.__class__.__name__)


    def buildLevel(self, lstr):
        from .ontology import stochastic_effects
        lines = [l for l in lstr.split("\n") if len(l)>0]
        lengths = list(map(len, lines))
        assert min(lengths)==max(lengths), "Inconsistent line lengths."
        self.width = lengths[0]
        self.height = len(lines)
        # assert self.width > 1 and self.height > 1, "Level too small."

        self.screensize = (self.width*self.block_size, self.height*self.block_size)

        # set up resources
        self.notable_resources = []
        for res_type, (sclass, args, _) in self.sprite_registry.get_sprite_defs():
            if issubclass(sclass, Resource):
                if 'res_type' in args:
                    res_type = args['res_type']
                if 'color' in args:
                    self.resources_colors[res_type] = args['color']
                if 'limit' in args:
                    self.resources_limits[res_type] = args['limit']
                self.notable_resources.append(res_type)

        # create sprites
        for row, l in enumerate(lines):
            for col, c in enumerate(l):
                if c in self.char_mapping:
                    pos = (col*self.block_size, row*self.block_size)
                    self.create_sprites(self.char_mapping[c], pos)
        for _, _, effect, _ in self.collision_eff:
            if effect in stochastic_effects:
                self.is_stochastic = True

        # Used only for determining whether sprites should be erased
        self.kill_list.clear()

        # guarantee that avatar is always visible
        self.sprite_order.remove('avatar')
        self.sprite_order.append('avatar')


    def initScreen(self, headless, zoom=5, title=None):
        self.headless = headless
        self.zoom = zoom
        self.display_size = (self.screensize[0] * zoom, self.screensize[1] * zoom)

        # The screen surface will be used for drawing on
        # It will be displayed on the `display` surface, possibly magnified
        # The background is currently solely used for clearing away sprites
        self.background = pygame.Surface(self.screensize)
        if headless:
            os.environ['SDL_VIDEODRIVER'] = 'dummy'
            self.screen = pygame.display.set_mode((1,1))
            self.display = None
        else:
            self.screen = pygame.Surface(self.screensize)
            self.screen.fill((0,0,0))
            self.background = self.screen.copy()
            self.display = pygame.display.set_mode(self.display_size, pygame.RESIZABLE, 32)
            if title:
                pygame.display.set_caption(title)
            # TODO there will probably be need for a separate background surface
            # once dirty optimisation is back in


    def _resize_display(self, target_size):
        # Doesn't actually work on quite a few systems
        # https://github.com/pygame/pygame/issues/201
        w_factor = target_size[0] / self.display_size[0]
        h_factor = target_size[1] / self.display_size[1]
        factor = min(w_factor, h_factor)

        self.display_size = (int(self.display_size[0] * factor),
                             int(self.display_size[1] * factor))
        self.display = pygame.display.set_mode(self.display_size, pygame.RESIZABLE, 32)

    def reset(self):
        self.score = 0
        self.time = 0
        self.ended = False
        self.kill_list.clear()
        self.sprite_registry.reset()
        # TODO rng?


    # Returns a list of empty grid cells
    def emptyBlocks(self):
        alls = [s for s in self]
        res = []
        for col in range(self.width):
            for row in range(self.height):
                r = pygame.Rect((col*self.block_size, row*self.block_size),
                                (self.block_size, self.block_size))
                free = True
                for s in alls:
                    if r.colliderect(s.rect):
                        free = False
                        break
                if free:
                    res.append((col*self.block_size, row*self.block_size))
        return res


    def randomizeAvatar(self):
        if len(self.getAvatars()) == 0:
            self.create_sprite('avatar', self.random_generator.choice(self.emptyBlocks()))


    @property
    def num_sprites(self):
        return sum(len(sprite_list) for sprite_list in self.sprite_registry.groups().values())


    def create_sprite(self, key, pos, id=None) -> Optional['VGDLSprite']:
        assert self.num_sprites < self.MAX_SPRITES, 'Sprite limit reached'

        sclass, args, stypes = self.sprite_registry.get_sprite_def(key)

        # TODO port this to registry
        anyother = any(self.numSprites(pk) > 0 for pk in stypes[::-1] if pk in self.singletons)
        if anyother:
            return None

        sprite = self.sprite_registry.create_sprite(key, pos=pos, id=id,
                                           size=(self.block_size, self.block_size),
                                           rng=self.random_generator)
        self.is_stochastic = self.is_stochastic or sprite.is_stochastic

        return sprite

    def create_sprites(self, keys, pos) -> List['VGDLSprite']:
        # Splitting it makes mypy happy
        filter_nones = lambda l: filter(lambda el: el, l)
        return list(filter_nones(self.create_sprite(key, pos) for key in keys))

    def kill_sprite(self, sprite):
        self.kill_list.append(sprite)
        self.sprite_registry.kill_sprite(sprite)

    def destroy_sprite(self, sprite):
        self.kill_list.append(sprite)
        self.sprite_registry.destroy_sprite(sprite)

    def __iter__(self):
        """ Iterator over all sprites (ordered) """
        for key in self.sprite_order:
            if key not in self.sprite_registry.groups():
                # abstract type
                continue
            for s in self.sprite_registry.groups()[key]:
                yield s

    def numSprites(self, key):
        """ Abstract groups are computed on demand only """
        deleted = len([s for s in self.kill_list if key in s.stypes])
        assert len(self.kill_list) == 0, 'Deprecated behaviour'
        if key in self.sprite_registry.groups():
            return len(self.sprite_registry.groups()[key])-deleted
        else:
            return len([s for s in self if key in s.stypes])-deleted

    def getSprites(self, key):
        assert len(self.kill_list) == 0, 'Deprecated behaviour'
        if key in self.sprite_registry.groups():
            return [s for s in self.sprite_registry.groups()[key] if s not in self.kill_list]
        else:
            # TODO I don't actually know where this would be used
            # This gets all sprites of a certain type
            return [s for s in self if key in s.stypes and s not in self.kill_list]

    def getAvatars(self):
        """ The currently alive avatar(s) """
        res = []
        assert len(self.kill_list) == 0, 'Deprecated behaviour'
        for ss in self.sprite_registry.groups(include_dead=True).values():
            if ss and isinstance(ss[0], Avatar):
                res.extend([s for s in ss if s not in self.kill_list])
        return res


    def __getstate__(self):
        assert len(self.kill_list) == 0, 'Deprecated behaviour'
        objects = {}
        for sprite_type, sprites in self.sprite_registry.groups().items():
            objects[sprite_type] = [sprite.__getstate__() for sprite in sprites]

        state = {
            'score': self.score,
            'ended': self.ended,
            'objects': objects,
        }
        return state


    def getGameState(self, include_random_state=False) -> GameState:
        assert len(self.kill_list) == 0, 'Kill list not empty'

        state = {
            'score': self.score,
            'time': self.time,
            'ended': self.ended,
            'sprites': self.sprite_registry.get_state(),
        }

        return GameState(state)


    def setGameState(self, state: GameState):
        """
        Rebuilds all sprites and resets game state
        TODO: Keep a sprite registry and even keep dead sprites around,
        just overwrite their state when setting game state.
        This has the advantage of keeping the Python objects intact.
        """
        state = copy.deepcopy(state)
        self.sprite_registry.set_state(state.pop('sprites'))
        for k, v in state.items():
            setattr(self, k, v)


    def _clearAll(self, onscreen=True):
        """ Clears dead sprites from screen """
        for s in set(self.kill_list):
            if onscreen:
                s._clear(self.screen, self.background, double=True)
        if onscreen:
            for s in self:
                s._clear(self.screen, self.background)
        self.kill_list.clear()

    def _drawAll(self):
        for s in self:
            s._draw(self)

    def _updateCollisionDict(self, changedsprite):
        for key in changedsprite.stypes:
            if key in self.lastcollisions:
                del self.lastcollisions[key]

    def _eventHandling(self):
        self.lastcollisions: Dict[str, Tuple['VGDLSprite',int]] = {}
        ss = self.lastcollisions
        for g1, g2, effect, kwargs in self.collision_eff:
            # build the current sprite lists (if not yet available)
            for g in [g1, g2]:
                if g not in ss:
                    sprites = self.sprite_registry.with_stype(g)
                    ss[g] = (sprites, len(sprites))

            # special case for end-of-screen
            if g2 == "EOS":
                ss1, l1 = ss[g1]
                for s1 in ss1:
                    if not pygame.Rect((0,0), self.screensize).contains(s1.rect):
                        effect(s1, None, self, **kwargs)
                continue

            # TODO care about efficiency again sometime, test short sprite list vs long
            # Can do this by sorting first?
            sprites, _ = ss[g1]
            others, _ = ss[g2]

            # score argument is not passed along to the effect function
            score = 0
            if 'scoreChange' in kwargs:
                kwargs = kwargs.copy()
                score = kwargs['scoreChange']
                del kwargs['scoreChange']

            for sprite in sprites:
                for collision_i in sprite.rect.collidelistall(others):
                    other = others[collision_i]

                    if sprite is other:
                        continue
                    elif sprite == other:
                        assert False, "Huh, interesting"

                    if score:
                        self.score += score
                    if sprite not in self.kill_list:
                        effect(sprite, other, self, **kwargs)


    def getPossibleActions(self) -> Dict[str, Action]:
        """ Assume actions don't change """
        from vgdl.core import Avatar
        avatar_cls = next(cls for cls in self.sprite_registry.classes.values() if issubclass(cls, Avatar))
        return avatar_cls.declare_possible_actions()


    def tick(self, action: Union[Action, int]):
        """
        Actions are currently communicated to the rest of the program
        through game.keystate, which mimics pygame.key.get_pressed().
        Maybe one beautiful day we can step away from that.
        It's a leftover but it works and it focuses on designing
        games that are human playable. Key presses are easy to reason about,
        even if we do not actually use them.
        """
<<<<<<< HEAD
=======
        if isinstance(action, int):
            action = Action(action)
>>>>>>> b2bca418
        assert action in self.getPossibleActions().values(), \
          'Illegal action %s, expected one of %s' % (action, self.getPossibleActions())
        if isinstance(action, int):
            action = Action(action)

        if self.ended:
            logging.warning('Action performed while game ended')
            return

        # This is required for game-updates to work properly
        self.time += 1

        # Flush events
        # Getting events like this keeps things rolling, otherwise use pygame.event.pump
        for event in pygame.event.get():
            if event.type == pygame.QUIT:
                pygame.quit()
                sys.exit()
            if event.type == pygame.VIDEORESIZE:
                self._resize_display(event.size)

        # Update Keypresses
        # Agents are updated during the update routine in their ontology files, this demends on BasicGame.keystate
        self.keystate = [0]* len(pygame.key.get_pressed())
        for key in action.keys:
            self.keystate[key] = 1

        # Update Sprites
        for s in self:
            s.update(self)

        # Handle Collision Effects
        self._eventHandling()

        # Clean up dead sprites
        # NOTE(ruben): This used to be before event handling in original code
        self._clearAll()

        # Iterate Over Termination Criteria
        for t in self.terminations:
            self.ended, win = t.isDone(self)
            if self.ended:
                break

        if not self.headless:
            self._drawAll()
            pygame.transform.scale(self.screen, self.display_size, self.display)
            pygame.display.update()
            # TODO once dirtyrects are back in, reset them here


class VGDLSprite:
    """ Base class for all sprite types. """
    COLOR_DISC    = [20,80,140,200]

    is_static     = False
    only_active   = False
    is_avatar     = False
    is_stochastic = False
    color         = None # type: Optional[Color]
    cooldown      = 0 # pause ticks in-between two moves
    speed         = None # type: Optional[int]
    mass          = 1
    physicstype   = None # type: type
    shrinkfactor  = 0.

    state_attributes = ['alive', 'resources', 'speed']

    def __init__(self, key, id, pos, size=(10,10), color=None, speed=None, cooldown=None, physicstype=None, random_generator=None, **kwargs):
        # Every sprite must have a key, an id, and a position
        self.key: str = key
        self.id: str  = id
        self.rect     = pygame.Rect(pos, size)
        self.lastrect = self.rect
        self.alive    = True

        from .ontology import GridPhysics
        self.physicstype      = physicstype or self.physicstype or GridPhysics
        self.physics          = self.physicstype()
        self.physics.gridsize = size
        self.speed            = speed or self.speed
        self.cooldown         = cooldown or self.cooldown
        self.img              = 0
        # TODO rng
        self.color = color or self.color
        # self.color            = color or self.color or (random_generator.choice(self.COLOR_DISC), random_generator.choice(self.COLOR_DISC), random_generator.choice(self.COLOR_DISC))

        for name, value in kwargs.items():
            try:
                self.__dict__[name] = value
            except:
                print("WARNING: undefined parameter '%s' for sprite '%s'! "%(name, self.__class__.__name__))
        # how many timesteps ago was the last move?
        self.lastmove = 0

        # management of resources contained in the sprite
        self.resources = defaultdict(lambda: 0)

        # TODO: Load images into a central dictionary to save loading a separate image for each object
        if self.img:
            if VGDL_GLOBAL_IMG_LIB.get(self.img) is None:
                import pkg_resources
                sprites_path = pkg_resources.resource_filename('vgdl', 'sprites')
                pth = os.path.join(sprites_path, self.img + '.png')
                img = pygame.image.load(pth)
                VGDL_GLOBAL_IMG_LIB[self.img] = img
            self.image = VGDL_GLOBAL_IMG_LIB[self.img]
            self.scale_image = pygame.transform.scale(self.image, (int(size[0] * (1-self.shrinkfactor)), int(size[1] * (1-self.shrinkfactor))))#.convert_alpha()


    def getGameState(self) -> SpriteState:
        state = { attr_name: getattr(self, attr_name) for attr_name in self.state_attributes \
                 if hasattr(self, attr_name)}
        state['pos'] = self.rect.topleft
        # The alternative is to have each class define _just_ its state attrs,
        # flatten(c.state_attributes for c in inspect.getmro(self.__class__) \
        #   if c.hasattr('state_attributes'))
        return SpriteState(state)

    def setGameState(self, state: SpriteState):
        self.rect.topleft = state.pop('pos')

        for k, v in state.items():
            if hasattr(self, k):
                setattr(self, k, v)
            else:
                logging.warning('Unknown sprite state attribute `%s`', k)

    def update(self, game):
        """ The main place where subclasses differ. """
        self.lastrect = self.rect
        # no need to redraw if nothing was updated
        self.lastmove += 1
        if not self.is_static and not self.only_active:
            self.physics.passiveMovement(self)

    def _updatePos(self, orientation, speed=None):
        if speed is None:
            speed = self.speed
        # if not(self.cooldown > self.lastmove or abs(orientation[0])+abs(orientation[1])==0):
        if not(self.cooldown > self.lastmove):
            # TODO use self.velocity
            self.rect = self.rect.move(np.array(orientation) * speed)
            self.lastmove = 0

    @property
    def velocity(self):
        if self.speed is None or self.speed==0 or not hasattr(self, 'orientation'):
            return np.zeros((2,))
        else:
            return np.array(self.orientation) * self.speed


    def update_velocity(self, v):
        assert len(v) == 2
        v = np.array(v)
        self.speed = np.linalg.norm(v)
        # Orientation is of unit length except when it isn't
        if self.speed == 0:
            self.orientation = np.zeros((2,))
        else:
            self.orientation = v / np.linalg.norm(v)
        if any(np.isnan(self.orientation)):
            print("NAN ALERT")
            import ipdb; ipdb.set_trace()


    @property
    def lastdirection(self):
        return (self.rect[0]-self.lastrect[0], self.rect[1]-self.lastrect[1])


    def _draw(self, game):
        screen = game.screen
        if self.shrinkfactor != 0:
            shrunk = self.rect.inflate(-self.rect.width*self.shrinkfactor,
                                       -self.rect.height*self.shrinkfactor)
        else:
            shrunk = self.rect

        # uncomment for debugging
        #from .ontology import LIGHTGREEN
        #rounded = roundedPoints(self.rect)
        #pygame.draw.lines(screen, self.color, True, rounded, 2)

        if self.img and game.render_sprites:
            screen.blit(self.scale_image, shrunk)
        else:
            screen.fill(self.color, shrunk)
        if self.resources:
            self._drawResources(game, screen, shrunk)
        #r = self.rect.copy()

    def _drawResources(self, game, screen, rect):
        """ Draw progress bars on the bottom third of the sprite """
        from .ontology import BLACK
        tot = len(self.resources)
        barheight = rect.height/3.5/tot
        offset = rect.top+2*rect.height/3.
        for r in sorted(self.resources.keys()):
            wiggle = rect.width/10.
            prop = max(0,min(1,self.resources[r] / float(game.resources_limits[r])))
            if prop != 0:
                filled = pygame.Rect(rect.left+wiggle/2, offset, prop*(rect.width-wiggle), barheight)
                rest   = pygame.Rect(rect.left+wiggle/2+prop*(rect.width-wiggle), offset, (1-prop)*(rect.width-wiggle), barheight)
                screen.fill(game.resources_colors[r], filled)
                screen.fill(BLACK, rest)
                offset += barheight

    def _clear(self, screen, background, double=True):
        pass
        r = screen.blit(background, self.rect, self.rect)
        if double:
            r = screen.blit(background, self.lastrect, self.lastrect)

    def __repr__(self):
        return "{} `{}` at ({}, {})".format(self.key, self.id, *self.rect.topleft)


class Avatar:
    """ Abstract superclass of all avatars. """
    shrinkfactor=0.15

    def __init__(self):
        assert false
        self.actions = Avatar.declare_possible_actions()

class Resource(VGDLSprite):
    """ A special type of object that can be present in the game in two forms, either
    physically sitting around, or in the form of a counter inside another sprite. """
    value=1
    limit=2
    res_type = None

    state_attributes = VGDLSprite.state_attributes + ['limit']

    @property
    def resourceType(self):
        if self.res_type is None:
            return self.key
        else:
            return self.res_type

class Termination:
    """ Base class for all termination criteria. """
    def isDone(self, game):
        """ returns whether the game is over, with a win/lose flag """
        from pygame.locals import K_ESCAPE, QUIT
        if game.keystate[K_ESCAPE] or pygame.event.peek(QUIT):
            return True, False
        else:
            return False, None<|MERGE_RESOLUTION|>--- conflicted
+++ resolved
@@ -213,11 +213,7 @@
     def __init__(self, *args):
         self.keys = tuple(sorted(args))
 
-<<<<<<< HEAD
-    def as_acceleration(self):
-=======
     def as_force(self):
->>>>>>> b2bca418
         """
         Directional keys are used to encode directions.
         Opposite directions cancel eachother out.
@@ -230,12 +226,8 @@
     def __repr__(self):
         import pygame.key
         _key_name = lambda k: pygame.key.name(k) if pygame.key.name(k) != 'unknown key' else k
-<<<<<<< HEAD
-        return 'Action({})'.format(','.join(_key_name(k) for k in self.keys))
-=======
         key_rep = ','.join(_key_name(k) for k in self.keys)
         return 'Action({})'.format(key_rep or 'noop')
->>>>>>> b2bca418
 
     def __eq__(self, other):
         return self.keys == other.keys
@@ -597,11 +589,8 @@
         games that are human playable. Key presses are easy to reason about,
         even if we do not actually use them.
         """
-<<<<<<< HEAD
-=======
         if isinstance(action, int):
             action = Action(action)
->>>>>>> b2bca418
         assert action in self.getPossibleActions().values(), \
           'Illegal action %s, expected one of %s' % (action, self.getPossibleActions())
         if isinstance(action, int):
