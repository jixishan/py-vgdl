--- conflicted
+++ resolved
@@ -646,6 +646,11 @@
         pygame.transform.scale(self.screen, self.display_size, self.display)
         pygame.display.update()
 
+    def _force_display(self):
+        self._clearAll()
+        self._drawAll()
+        self._update_display()
+
 
 class VGDLSprite:
     """ Base class for all sprite types. """
@@ -741,11 +746,7 @@
         # if not(self.cooldown > self.lastmove or abs(orientation[0])+abs(orientation[1])==0):
         if not(self.cooldown > self.lastmove):
             # TODO use self.velocity
-<<<<<<< HEAD
-            self.rect = self.rect.move(np.array(orientation) * speed)
-=======
             self.rect = self.rect.move(velocity)
->>>>>>> 9d5f4133
             self.lastmove = 0
 
     @property
@@ -764,30 +765,11 @@
         if self.speed == 0:
             self.orientation = Vector2(0,0)
         else:
-<<<<<<< HEAD
-            self.orientation = v / np.linalg.norm(v)
-=======
-        else:
-            return np.array(self.orientation) * self.speed
-
-
-    def update_velocity(self, v):
-        assert len(v) == 2
-        v = np.array(v)
-        self.speed = np.linalg.norm(v)
-        # Orientation is of unit length except when it isn't
-        if self.speed == 0:
-            self.orientation = np.zeros((2,))
-        else:
-            self.orientation = v / np.linalg.norm(v)
-=======
             self.orientation = v.normalize()
->>>>>>> 9d5f4133
         if any(np.isnan(self.orientation)):
             print("NAN ALERT")
             import ipdb; ipdb.set_trace()
 
->>>>>>> cd67bfbf177e92dbc137786c06120e4182d50891
 
     @property
     def lastdirection(self):
