'''
Video game description language -- parser, framework and core game classes.

@author: Tom Schaul
'''

import pygame
import random
from .tools import Node, indentTreeParser, PrettyDict
from collections import defaultdict, UserDict
from .tools import roundedPoints
import math
import numpy as np
import os
import sys
import copy
import logging
from typing import NewType, Optional, Union, Dict, List, Tuple

VGDL_GLOBAL_IMG_LIB: Dict[str, str] = {}

class SpriteRegistry:
    """
    A registry that knows of all types of sprites from a game description,
    and all the sprite instances during the life of a game.

    TODO: may need to split this into separate class and instance registries.
    """
    def __init__(self):
        # Sprite classes, a class is identified by its key
        self.classes: Dict[str, type] = {}
        self.class_args: Dict[str, List] = {}
        self.stypes: Dict[str, List] = {}
        self.sprite_keys: List[str] = []

        # Sprite instances, each has a unique id
        # Sprites are grouped by their primary stype, but they can have more
        self._sprites_by_key = defaultdict(list)
        self._sprite_by_id = {}

    def reset(self):
        self._sprites_by_key.clear()
        self._sprite_by_id.clear()

    def register_sprite_class(self, key, cls, args, stypes):
        assert not key in self.sprite_keys, 'Sprite key already registered'
        self.classes[key] = cls
        self.class_args[key] = args
        self.stypes[key] = stypes
        self.sprite_keys.append(key)

    def get_sprite_defs(self):
        for key in self.sprite_keys:
            yield key, self.get_sprite_def(key)

    def get_sprite_def(self, key):
        return self.classes[key], self.class_args[key], self.stypes[key]

    def generate_id_number(self, key):
        count = len(self._sprites_by_key[key])
        return count + 1

    def generate_id(self, key):
        n = self.generate_id_number(key)
        return '{}.{}'.format(key, n)

    def create_sprite(self, key, id=None, **kwargs):
        # TODO fix rng
        sclass, args, stypes = self.get_sprite_def(key)
        id = id or self.generate_id(key)

        sprite = sclass(key=key, id=id, **{**args, **kwargs})
        sprite.stypes = stypes

        self._sprites_by_key[key].append(sprite)
        self._sprite_by_id[id] = sprite

        return sprite

    def kill_sprite(self, sprite: 'VGDLSprite'):
        """ Kills a sprite while keeping track of it """
        assert sprite is self._sprite_by_id[sprite.id], \
            'Unknown sprite %s' % sprite
        sprite.alive = False

    def destroy_sprite(self, sprite):
        """
        Destroys sprite based on id, erase all traces.
        Potentially useful when replacing a sprite
        """
        if sprite.id in self._sprite_by_id:
            del self._sprite_by_id[sprite.id]
            self._sprites_by_key[sprite.key] = [s for s in self._sprites_by_key[sprite.key] if not s.id == sprite.id]
            return True
        return False

    def groups(self, include_dead=False) -> Dict[str, List['VGDLSprite']]:
        assert isinstance(include_dead, bool), 'include_dead must be bool'
        if include_dead:
            return self._sprites_by_key
        else:
            return { k: [sprite for sprite in sprites if sprite.alive] \
                     for k, sprites in self._sprites_by_key.items()}

    def group(self, key, include_dead=False) -> List['VGDLSprite']:
        if include_dead:
            return self._sprites_by_key[key]
        else:
            return [ sprite for sprite in self._sprites_by_key[key] if sprite.alive ]

    def with_stype(self, stype):
        if stype in self.groups():
            return self.group(stype)
        else:
            return [s for sprites in self.groups().values() for s in sprites if stype in s.stypes]

    def get_state(self) -> dict:
        def _sprite_state(sprite):
            return dict(
                id=sprite.id,
                state=sprite.getGameState()
            )

        sprite_states = {}
        for sprite_type, sprites in self._sprites_by_key.items():
            sprite_states[sprite_type] = [_sprite_state(sprite) for sprite in sprites]

        return sprite_states

    def set_state(self, state: dict):
        """
        - Overwrite the state of matching sprites (id-wise)
        - Remove sprites that are not in the new state
        - Add sprites that are in the new state

        Overwriting really is an unnecessary optimisation. All it gives us is
        last references to objects that do not get added, such as the avatar.
        """
        assert set(self.sprite_keys) == set(state.keys()), \
            'Known sprite keys should match'

        other_ids = set([sprite['id'] for sprites in state.values() for sprite in sprites])
        known_ids = set(self._sprite_by_id.keys())
        deleted_ids = known_ids.difference(other_ids)
        added_ids = other_ids.difference(known_ids)

        if len(deleted_ids) > 0:
            print('To be deleted')
            print(deleted_ids)
            for key in self.sprite_keys:
                self._sprites_by_key[key] = [sprite for sprite in self._sprites_by_key[key] \
                                             if not sprite.id in deleted_ids]

        if len(added_ids) > 0:
            print('To be added')
            print(added_ids)

        for key, sprite_states in state.items():
            for sprite_state in sprite_states:
                id = sprite_state['id']
                if id in self._sprite_by_id:
                    self._sprite_by_id[id].setGameState(sprite_state['state'])
                else:
                    # Including pos here because I don't like allowing position-less sprites
                    sprite = self.create_sprite(key, id, pos=sprite_state['state']['pos'])
                    sprite.setGameState(sprite_state['state'])



# Currently an action is a pygame.key press, an index into pygame.key.get_pressed()
# This may not fly anymore with actions that require multiple simultaneous key presses
# Action = NewType('Action', int)
Color = NewType('Color', Tuple[int, int, int])
Direction = NewType('Direction', Tuple[int, int])

class SpriteState(PrettyDict, UserDict):
    pass

class GameState(UserDict):
    @property
    def avatar_state(self):
        return self.data['sprites']['avatar'][0]

    def ended(self):
        return self.data['ended']

    def __eq__(self, other):
        """ Game state equality, should ignore time etc """
        return self.data['sprites'] == other.data['sprites']

    def __hash__(self):
        """ Game state equality is based on sprite state """
        from .tools import freeze_dict
        return hash(freeze_dict(self.data['sprites']))

    def __lt__(self, other):
        # return self.data['time'] < other.data['time']
        return self.avatar_state['state']['pos'] < other.avatar_state['state']['pos']

    def __repr__(self):
        """ Assume single-avatar """
        avatar_state = self.avatar_state['state']
        return ('GameState(time={time}, score={score}, ended={ended}, '
               'avatar=(pos={pos}, alive={alive}))').format(**self.data, **avatar_state)


class Action:
    """
    Actions are based on pygame keys, even though we do not actually
    use those keys. They're a handy leftover to vectorise actions
    and make thinking with them and programming game dynamics easier.
    """
    def __init__(self, *args):
        self.keys = tuple(sorted(args))

    def as_force(self):
        """
        Directional keys are used to encode directions.
        Opposite directions cancel eachother out.
        """
        from pygame.locals import K_LEFT, K_RIGHT, K_UP, K_DOWN
        return ( -1 * (K_LEFT in self.keys) + 1 * (K_RIGHT in self.keys),
                 -1 * (K_UP in self.keys) + 1 * (K_DOWN in self.keys) )


    def __repr__(self):
        import pygame.key
        _key_name = lambda k: pygame.key.name(k) if pygame.key.name(k) != 'unknown key' else k
        key_rep = ','.join(_key_name(k) for k in self.keys)
        return 'Action({})'.format(key_rep or 'noop')

    def __eq__(self, other):
        return self.keys == other.keys


class BasicGame:
    """
    Heavily integrated with pygame for both game mechanics
    and visualisation both.

    This regroups all the components of a game's dynamics, after parsing.
    """
    MAX_SPRITES = 10000

    title = None
    seed = 123
    block_size = 10
    render_sprites = True

    notable_resources: List[str] = []

    def __init__(self, sprite_registry, **kwargs):
        from .ontology import Immovable, DARKGRAY, MovingAvatar, GOLD
        for name, value in kwargs.items():
            if name in ['notable_resources', 'notable_sprites']:
                logging.warning('DEPRECATED BasicGame arg will be ignored: %s=%s', name, value)
            if hasattr(self, name):
                self.__dict__[name] = value
            else:
                print("WARNING: undefined parameter '%s' for game! "%(name))

        self.sprite_registry = sprite_registry

        # z-level of sprite types (in case of overlap), populated by parser
        self.sprite_order = []
        # which sprite types (abstract or not) are singletons? By parser
        self.singletons = []
        # used for erasing dead sprites
        self.kill_list = []
        # collision effects (ordered by execution order)
        self.collision_eff = []
        # for reading levels
        self.char_mapping = {}
        # termination criteria
        self.terminations = [Termination()]
        # resource properties, used to draw resource bar on the avatar sprite
        self.resources_limits = defaultdict(lambda: 2)
        self.resources_colors = defaultdict(lambda: GOLD)

        self.random_generator = random.Random(self.seed)
        self.is_stochastic = False
        self.reset()


    def __repr__(self):
        if not self.title is None:
            return '{} `{}`'.format(self.__class__.__name__, self.title)
        else:
            return '{}'.format(self.__class__.__name__)


    def buildLevel(self, lstr):
        from .ontology import stochastic_effects
        lines = [l for l in lstr.split("\n") if len(l)>0]
        lengths = list(map(len, lines))
        assert min(lengths)==max(lengths), "Inconsistent line lengths."
        self.width = lengths[0]
        self.height = len(lines)
        # assert self.width > 1 and self.height > 1, "Level too small."

        self.screensize = (self.width*self.block_size, self.height*self.block_size)

        # set up resources
        self.notable_resources = []
        for res_type, (sclass, args, _) in self.sprite_registry.get_sprite_defs():
            if issubclass(sclass, Resource):
                if 'res_type' in args:
                    res_type = args['res_type']
                if 'color' in args:
                    self.resources_colors[res_type] = args['color']
                if 'limit' in args:
                    self.resources_limits[res_type] = args['limit']
                self.notable_resources.append(res_type)

        # create sprites
        for row, l in enumerate(lines):
            for col, c in enumerate(l):
                if c in self.char_mapping:
                    pos = (col*self.block_size, row*self.block_size)
                    self.create_sprites(self.char_mapping[c], pos)
        for _, _, effect, _ in self.collision_eff:
            if effect in stochastic_effects:
                self.is_stochastic = True

        # Used only for determining whether sprites should be erased
        self.kill_list.clear()

        # guarantee that avatar is always visible
        self.sprite_order.remove('avatar')
        self.sprite_order.append('avatar')


    def initScreen(self, headless, zoom=5, title=None):
        self.headless = headless
        self.zoom = zoom
        self.display_size = (self.screensize[0] * zoom, self.screensize[1] * zoom)

        # The screen surface will be used for drawing on
        # It will be displayed on the `display` surface, possibly magnified
        # The background is currently solely used for clearing away sprites
        self.background = pygame.Surface(self.screensize)
        if headless:
            os.environ['SDL_VIDEODRIVER'] = 'dummy'
            self.screen = pygame.display.set_mode((1,1))
            self.display = None
        else:
            self.screen = pygame.Surface(self.screensize)
            self.screen.fill((0,0,0))
            self.background = self.screen.copy()
            self.display = pygame.display.set_mode(self.display_size, pygame.RESIZABLE, 32)
            if title:
                pygame.display.set_caption(title)
            # TODO there will probably be need for a separate background surface
            # once dirty optimisation is back in


    def _resize_display(self, target_size):
        # Doesn't actually work on quite a few systems
        # https://github.com/pygame/pygame/issues/201
        w_factor = target_size[0] / self.display_size[0]
        h_factor = target_size[1] / self.display_size[1]
        factor = min(w_factor, h_factor)

        self.display_size = (int(self.display_size[0] * factor),
                             int(self.display_size[1] * factor))
        self.display = pygame.display.set_mode(self.display_size, pygame.RESIZABLE, 32)

    def reset(self):
        self.score = 0
        self.time = 0
        self.ended = False
        self.kill_list.clear()
        self.sprite_registry.reset()
        # TODO rng?


    # Returns a list of empty grid cells
    def emptyBlocks(self):
        alls = [s for s in self]
        res = []
        for col in range(self.width):
            for row in range(self.height):
                r = pygame.Rect((col*self.block_size, row*self.block_size),
                                (self.block_size, self.block_size))
                free = True
                for s in alls:
                    if r.colliderect(s.rect):
                        free = False
                        break
                if free:
                    res.append((col*self.block_size, row*self.block_size))
        return res


    def randomizeAvatar(self):
        if len(self.getAvatars()) == 0:
            self.create_sprite('avatar', self.random_generator.choice(self.emptyBlocks()))


    @property
    def num_sprites(self):
        return sum(len(sprite_list) for sprite_list in self.sprite_registry.groups().values())


    def create_sprite(self, key, pos, id=None) -> Optional['VGDLSprite']:
        assert self.num_sprites < self.MAX_SPRITES, 'Sprite limit reached'

        sclass, args, stypes = self.sprite_registry.get_sprite_def(key)

        # TODO port this to registry
        anyother = any(self.numSprites(pk) > 0 for pk in stypes[::-1] if pk in self.singletons)
        if anyother:
            return None

        sprite = self.sprite_registry.create_sprite(key, pos=pos, id=id,
                                           size=(self.block_size, self.block_size),
                                           rng=self.random_generator)
        self.is_stochastic = self.is_stochastic or sprite.is_stochastic

        return sprite

    def create_sprites(self, keys, pos) -> List['VGDLSprite']:
        # Splitting it makes mypy happy
        filter_nones = lambda l: filter(lambda el: el, l)
        return list(filter_nones(self.create_sprite(key, pos) for key in keys))

    def kill_sprite(self, sprite):
        self.kill_list.append(sprite)
        self.sprite_registry.kill_sprite(sprite)

    def destroy_sprite(self, sprite):
        self.kill_list.append(sprite)
        self.sprite_registry.destroy_sprite(sprite)

    def __iter__(self):
        """ Iterator over all sprites (ordered) """
        for key in self.sprite_order:
            if key not in self.sprite_registry.groups():
                # abstract type
                continue
            for s in self.sprite_registry.groups()[key]:
                yield s

    def numSprites(self, key):
        """ Abstract groups are computed on demand only """
        deleted = len([s for s in self.kill_list if key in s.stypes])
        assert len(self.kill_list) == 0, 'Deprecated behaviour'
        if key in self.sprite_registry.groups():
            return len(self.sprite_registry.groups()[key])-deleted
        else:
            return len([s for s in self if key in s.stypes])-deleted

    def getSprites(self, key):
        assert len(self.kill_list) == 0, 'Deprecated behaviour'
        if key in self.sprite_registry.groups():
            return [s for s in self.sprite_registry.groups()[key] if s not in self.kill_list]
        else:
            # TODO I don't actually know where this would be used
            # This gets all sprites of a certain type
            return [s for s in self if key in s.stypes and s not in self.kill_list]

    def getAvatars(self):
        """ The currently alive avatar(s) """
        res = []
        assert len(self.kill_list) == 0, 'Deprecated behaviour'
        for ss in self.sprite_registry.groups(include_dead=True).values():
            if ss and isinstance(ss[0], Avatar):
                res.extend([s for s in ss if s not in self.kill_list])
        return res


    def __getstate__(self):
        assert len(self.kill_list) == 0, 'Deprecated behaviour'
        objects = {}
        for sprite_type, sprites in self.sprite_registry.groups().items():
            objects[sprite_type] = [sprite.__getstate__() for sprite in sprites]

        state = {
            'score': self.score,
            'ended': self.ended,
            'objects': objects,
        }
        return state


    def getGameState(self, include_random_state=False) -> GameState:
        assert len(self.kill_list) == 0, 'Kill list not empty'

        state = {
            'score': self.score,
            'time': self.time,
            'ended': self.ended,
            'sprites': self.sprite_registry.get_state(),
        }

        return GameState(state)


    def setGameState(self, state: GameState):
        """
        Rebuilds all sprites and resets game state
        TODO: Keep a sprite registry and even keep dead sprites around,
        just overwrite their state when setting game state.
        This has the advantage of keeping the Python objects intact.
        """
        state = copy.deepcopy(state)
        self.sprite_registry.set_state(state.pop('sprites'))
        for k, v in state.items():
            setattr(self, k, v)


    def _clearAll(self, onscreen=True):
        """ Clears dead sprites from screen """
        for s in set(self.kill_list):
            if onscreen:
                s._clear(self.screen, self.background, double=True)
        if onscreen:
            for s in self:
                s._clear(self.screen, self.background)
        self.kill_list.clear()

    def _drawAll(self):
        for s in self:
            s._draw(self)

    def _updateCollisionDict(self, changedsprite):
        for key in changedsprite.stypes:
            if key in self.lastcollisions:
                del self.lastcollisions[key]

    def _eventHandling(self):
        self.lastcollisions: Dict[str, Tuple['VGDLSprite',int]] = {}
        ss = self.lastcollisions
        for g1, g2, effect, kwargs in self.collision_eff:
            # build the current sprite lists (if not yet available)
            for g in [g1, g2]:
                if g not in ss:
                    sprites = self.sprite_registry.with_stype(g)
                    ss[g] = (sprites, len(sprites))

            # special case for end-of-screen
            if g2 == "EOS":
                ss1, l1 = ss[g1]
                for s1 in ss1:
                    if not pygame.Rect((0,0), self.screensize).contains(s1.rect):
                        effect(s1, None, self, **kwargs)
                continue

            # TODO care about efficiency again sometime, test short sprite list vs long
            # Can do this by sorting first?
            sprites, _ = ss[g1]
            others, _ = ss[g2]

            # score argument is not passed along to the effect function
            score = 0
            if 'scoreChange' in kwargs:
                kwargs = kwargs.copy()
                score = kwargs['scoreChange']
                del kwargs['scoreChange']

            for sprite in sprites:
                for collision_i in sprite.rect.collidelistall(others):
                    other = others[collision_i]

                    if sprite is other:
                        continue
                    elif sprite == other:
                        assert False, "Huh, interesting"

                    if score:
                        self.score += score
                    if sprite not in self.kill_list:
                        effect(sprite, other, self, **kwargs)


    def getPossibleActions(self) -> Dict[str, Action]:
        """ Assume actions don't change """
        from vgdl.core import Avatar
        avatar_cls = next(cls for cls in self.sprite_registry.classes.values() if issubclass(cls, Avatar))
        return avatar_cls.declare_possible_actions()


    def tick(self, action: Union[Action, int]):
        """
        Actions are currently communicated to the rest of the program
        through game.keystate, which mimics pygame.key.get_pressed().
        Maybe one beautiful day we can step away from that.
        It's a leftover but it works and it focuses on designing
        games that are human playable. Key presses are easy to reason about,
        even if we do not actually use them.
        """
        if isinstance(action, int):
            action = Action(action)
        assert action in self.getPossibleActions().values(), \
          'Illegal action %s, expected one of %s' % (action, self.getPossibleActions())

        if self.ended:
            logging.warning('Action performed while game ended')
            return

        # This is required for game-updates to work properly
        self.time += 1

        # Flush events
        # Getting events like this keeps things rolling, otherwise use pygame.event.pump
        for event in pygame.event.get():
            if event.type == pygame.QUIT:
                pygame.quit()
                sys.exit()
            if event.type == pygame.VIDEORESIZE:
                self._resize_display(event.size)

        # Update Keypresses
        # Agents are updated during the update routine in their ontology files, this demends on BasicGame.keystate
        self.keystate = [0]* len(pygame.key.get_pressed())
        for key in action.keys:
            self.keystate[key] = 1

        # Update Sprites
        for s in self:
            s.update(self)

        # Handle Collision Effects
        self._eventHandling()

        # Clean up dead sprites
        # NOTE(ruben): This used to be before event handling in original code
        self._clearAll()

        # Iterate Over Termination Criteria
        for t in self.terminations:
            self.ended, win = t.isDone(self)
            if self.ended:
                break

        if not self.headless:
            self._drawAll()
            pygame.transform.scale(self.screen, self.display_size, self.display)
            pygame.display.update()
            # TODO once dirtyrects are back in, reset them here


class VGDLSprite:
    """ Base class for all sprite types. """
    COLOR_DISC    = [20,80,140,200]

    is_static     = False
    only_active   = False
    is_avatar     = False
    is_stochastic = False
    color         = None # type: Optional[Color]
    cooldown      = 0 # pause ticks in-between two moves
    speed         = None # type: Optional[int]
    mass          = 1
    physicstype   = None # type: type
    shrinkfactor  = 0.

    state_attributes = ['alive', 'resources', 'speed']

    def __init__(self, key, id, pos, size=(10,10), color=None, speed=None, cooldown=None, physicstype=None, random_generator=None, **kwargs):
        # Every sprite must have a key, an id, and a position
        self.key: str = key
        self.id: str  = id
        self.rect     = pygame.Rect(pos, size)
        self.lastrect = self.rect
        self.alive    = True

        from .ontology import GridPhysics
        self.physicstype      = physicstype or self.physicstype or GridPhysics
        self.physics          = self.physicstype()
        self.physics.gridsize = size
        self.speed            = speed or self.speed
        self.cooldown         = cooldown or self.cooldown
        self.img              = 0
        # TODO rng
        self.color = color or self.color
        # self.color            = color or self.color or (random_generator.choice(self.COLOR_DISC), random_generator.choice(self.COLOR_DISC), random_generator.choice(self.COLOR_DISC))

        for name, value in kwargs.items():
            try:
                self.__dict__[name] = value
            except:
                print("WARNING: undefined parameter '%s' for sprite '%s'! "%(name, self.__class__.__name__))
        # how many timesteps ago was the last move?
        self.lastmove = 0

        # management of resources contained in the sprite
        self.resources = defaultdict(lambda: 0)

        # TODO: Load images into a central dictionary to save loading a separate image for each object
        if self.img:
            if VGDL_GLOBAL_IMG_LIB.get(self.img) is None:
                import pkg_resources
                sprites_path = pkg_resources.resource_filename('vgdl', 'sprites')
                pth = os.path.join(sprites_path, self.img + '.png')
                img = pygame.image.load(pth)
                VGDL_GLOBAL_IMG_LIB[self.img] = img
            self.image = VGDL_GLOBAL_IMG_LIB[self.img]
            self.scale_image = pygame.transform.scale(self.image, (int(size[0] * (1-self.shrinkfactor)), int(size[1] * (1-self.shrinkfactor))))#.convert_alpha()


    def getGameState(self) -> SpriteState:
        state = { attr_name: getattr(self, attr_name) for attr_name in self.state_attributes \
                 if hasattr(self, attr_name)}
        state['pos'] = self.rect.topleft
        # The alternative is to have each class define _just_ its state attrs,
        # flatten(c.state_attributes for c in inspect.getmro(self.__class__) \
        #   if c.hasattr('state_attributes'))
        return SpriteState(state)

    def setGameState(self, state: SpriteState):
        self.rect.topleft = state.pop('pos')

        for k, v in state.items():
            if hasattr(self, k):
                setattr(self, k, v)
            else:
                logging.warning('Unknown sprite state attribute `%s`', k)

    def update(self, game):
        """ The main place where subclasses differ. """
        self.lastrect = self.rect
        # no need to redraw if nothing was updated
        self.lastmove += 1
        if not self.is_static and not self.only_active:
            self.physics.passiveMovement(self)

    def _updatePos(self, orientation, speed=None):
        if speed is None:
            speed = self.speed
        # if not(self.cooldown > self.lastmove or abs(orientation[0])+abs(orientation[1])==0):
        if not(self.cooldown > self.lastmove):
            # TODO use self.velocity
<<<<<<< HEAD
            self.rect = self.rect.move(np.array(orientation) * speed)
=======
            try:
                self.rect = self.rect.move(np.array(orientation) * speed)
            except TypeError as e:
                import ipdb; ipdb.set_trace()
>>>>>>> cd67bfbf
            self.lastmove = 0

    @property
    def velocity(self):
        if self.speed is None or self.speed==0 or not hasattr(self, 'orientation'):
            return np.zeros((2,))
<<<<<<< HEAD
        else:
            return np.array(self.orientation) * self.speed


    def update_velocity(self, v):
        assert len(v) == 2
        v = np.array(v)
        self.speed = np.linalg.norm(v)
        # Orientation is of unit length except when it isn't
        if self.speed == 0:
            self.orientation = np.zeros((2,))
        else:
            self.orientation = v / np.linalg.norm(v)
=======
        else:
            return np.array(self.orientation) * self.speed


    def update_velocity(self, v):
        assert len(v) == 2
        v = np.array(v)
        self.speed = np.linalg.norm(v)
        # Orientation is of unit length except when it isn't
        if self.speed == 0:
            self.orientation = np.zeros((2,))
        else:
            self.orientation = v / np.linalg.norm(v)
        if any(np.isnan(self.orientation)):
            print("NAN ALERT")
            import ipdb; ipdb.set_trace()

>>>>>>> cd67bfbf


    @property
    def lastdirection(self):
        return (self.rect[0]-self.lastrect[0], self.rect[1]-self.lastrect[1])


    def _draw(self, game):
        screen = game.screen
        if self.shrinkfactor != 0:
            shrunk = self.rect.inflate(-self.rect.width*self.shrinkfactor,
                                       -self.rect.height*self.shrinkfactor)
        else:
            shrunk = self.rect

        # uncomment for debugging
        #from .ontology import LIGHTGREEN
        #rounded = roundedPoints(self.rect)
        #pygame.draw.lines(screen, self.color, True, rounded, 2)

        if self.img and game.render_sprites:
            screen.blit(self.scale_image, shrunk)
        else:
            screen.fill(self.color, shrunk)
        if self.resources:
            self._drawResources(game, screen, shrunk)
        #r = self.rect.copy()

    def _drawResources(self, game, screen, rect):
        """ Draw progress bars on the bottom third of the sprite """
        from .ontology import BLACK
        tot = len(self.resources)
        barheight = rect.height/3.5/tot
        offset = rect.top+2*rect.height/3.
        for r in sorted(self.resources.keys()):
            wiggle = rect.width/10.
            prop = max(0,min(1,self.resources[r] / float(game.resources_limits[r])))
            if prop != 0:
                filled = pygame.Rect(rect.left+wiggle/2, offset, prop*(rect.width-wiggle), barheight)
                rest   = pygame.Rect(rect.left+wiggle/2+prop*(rect.width-wiggle), offset, (1-prop)*(rect.width-wiggle), barheight)
                screen.fill(game.resources_colors[r], filled)
                screen.fill(BLACK, rest)
                offset += barheight

    def _clear(self, screen, background, double=True):
        pass
        r = screen.blit(background, self.rect, self.rect)
        if double:
            r = screen.blit(background, self.lastrect, self.lastrect)

    def __repr__(self):
        return "{} `{}` at ({}, {})".format(self.key, self.id, *self.rect.topleft)


class Avatar:
    """ Abstract superclass of all avatars. """
    shrinkfactor=0.15

    def __init__(self):
        assert false
        self.actions = Avatar.declare_possible_actions()

class Resource(VGDLSprite):
    """ A special type of object that can be present in the game in two forms, either
    physically sitting around, or in the form of a counter inside another sprite. """
    value=1
    limit=2
    res_type = None

    state_attributes = VGDLSprite.state_attributes + ['limit']

    @property
    def resourceType(self):
        if self.res_type is None:
            return self.key
        else:
            return self.res_type

class Termination:
    """ Base class for all termination criteria. """
    def isDone(self, game):
        """ returns whether the game is over, with a win/lose flag """
        from pygame.locals import K_ESCAPE, QUIT
        if game.keystate[K_ESCAPE] or pygame.event.peek(QUIT):
            return True, False
        else:
            return False, None<|MERGE_RESOLUTION|>--- conflicted
+++ resolved
@@ -731,21 +731,13 @@
         # if not(self.cooldown > self.lastmove or abs(orientation[0])+abs(orientation[1])==0):
         if not(self.cooldown > self.lastmove):
             # TODO use self.velocity
-<<<<<<< HEAD
             self.rect = self.rect.move(np.array(orientation) * speed)
-=======
-            try:
-                self.rect = self.rect.move(np.array(orientation) * speed)
-            except TypeError as e:
-                import ipdb; ipdb.set_trace()
->>>>>>> cd67bfbf
             self.lastmove = 0
 
     @property
     def velocity(self):
         if self.speed is None or self.speed==0 or not hasattr(self, 'orientation'):
             return np.zeros((2,))
-<<<<<<< HEAD
         else:
             return np.array(self.orientation) * self.speed
 
@@ -759,25 +751,9 @@
             self.orientation = np.zeros((2,))
         else:
             self.orientation = v / np.linalg.norm(v)
-=======
-        else:
-            return np.array(self.orientation) * self.speed
-
-
-    def update_velocity(self, v):
-        assert len(v) == 2
-        v = np.array(v)
-        self.speed = np.linalg.norm(v)
-        # Orientation is of unit length except when it isn't
-        if self.speed == 0:
-            self.orientation = np.zeros((2,))
-        else:
-            self.orientation = v / np.linalg.norm(v)
         if any(np.isnan(self.orientation)):
             print("NAN ALERT")
             import ipdb; ipdb.set_trace()
-
->>>>>>> cd67bfbf
 
 
     @property
